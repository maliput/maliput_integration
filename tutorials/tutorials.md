\page integration_tutorials Tutorials

Welcome to the maliput_integration tutorials.

**Tutorials**

* \subpage maliput_query_app : Learn how to use `maliput_query` app to perform queries to a maliput::api::RoadGeometry.
* \subpage maliput_to_string_app : Learn how to use `maliput_to_string` app to serialize and get information from a maliput::api::RoadGeometry.
* \subpage maliput_to_obj_app : Learn how to use `maliput_to_obj` app to generate OBJ files from a maliput::api::RoadGeometry.
<<<<<<< HEAD
* \subpage maliput_measure_load_time_app : Learn how to use `maliput_measure_load_time` app to obtain the time it takes loading the maliput::api::RoadGeometry.
=======
* \subpage maliput_derive_lane_s_routes_app : Learn how to use `maliput_derive_lane_s_routes` app for routing two waypoints in a maliput::api::RoadGeometry.
>>>>>>> 4c02a38b
<|MERGE_RESOLUTION|>--- conflicted
+++ resolved
@@ -7,8 +7,5 @@
 * \subpage maliput_query_app : Learn how to use `maliput_query` app to perform queries to a maliput::api::RoadGeometry.
 * \subpage maliput_to_string_app : Learn how to use `maliput_to_string` app to serialize and get information from a maliput::api::RoadGeometry.
 * \subpage maliput_to_obj_app : Learn how to use `maliput_to_obj` app to generate OBJ files from a maliput::api::RoadGeometry.
-<<<<<<< HEAD
-* \subpage maliput_measure_load_time_app : Learn how to use `maliput_measure_load_time` app to obtain the time it takes loading the maliput::api::RoadGeometry.
-=======
 * \subpage maliput_derive_lane_s_routes_app : Learn how to use `maliput_derive_lane_s_routes` app for routing two waypoints in a maliput::api::RoadGeometry.
->>>>>>> 4c02a38b
+* \subpage maliput_measure_load_time_app : Learn how to use `maliput_measure_load_time` app to obtain the time it takes loading the maliput::api::RoadGeometry.